import pytest
import types

from broqer import Hub, Subject, Value
from broqer.utils.datatype_check import DTRegistry, resolve_meta_key, DT

@pytest.mark.parametrize('meta,values,cast_results,check_results,str_results', [
    ({},
     (1, -1, True, None, 'abc', {'a':1.23}),
     (1, -1, True, None, 'abc', {'a':1.23}),
     (None, None, None, None, None, None),
     ('1', '-1', 'True', 'None', 'abc', '{\'a\': 1.23}')),
    ({'datatype': 'none'},
     (1, -1, True, None, 'abc', {'a':1.23}),
     (1, -1, True, None, 'abc', {'a':1.23}),
     (None, None, None, None, None, None),
     ('1', '-1', 'True', 'None', 'abc', '{\'a\': 1.23}')),
    ({'datatype': 'str'},
     (1, -1, True, None, 'abc', {'a':1.23}),
     (1, -1, True, None, 'abc', {'a':1.23}),
     (None, None, None, None, None, None),
     ('1', '-1', 'True', 'None', 'abc', '{\'a\': 1.23}')),
    ({'datatype': 'int'},
     (1, -1, True, None, 'abc', {'a':1.23}, ' 123 ', 1.99),
     (1, -1, 1, TypeError, ValueError, TypeError, 123, 1),
     (None, None, None, ValueError, ValueError, ValueError, ValueError, ValueError),
     ('1', '-1', '1', TypeError, ValueError, TypeError, '123', '1')),
    ({'datatype': 'int', 'lower_input_limit':-10, 'upper_input_limit':10},
     (1, -1, -10, 10, -11, 11, False, -7.99),
     (1, -1, -10, 10, -11, 11, 0, -7),
     (None, None, None, None, ValueError, ValueError, None, ValueError),
     ('1', '-1', '-10', '10', '-11', '11', '0', '-7')),
    ({'datatype': 'float'},
     (1.0, -1, True, None, 'abc', {'a':1.23}, ' 123 ', 1.99),
     (1.0, -1.0, 1.0, TypeError, ValueError, TypeError, 123.0, 1.99),
     (None, ValueError, ValueError, ValueError, ValueError, ValueError, ValueError, None),
     ('1.0', '-1.0', '1.0', TypeError, ValueError, TypeError, '123.0', '1.99')),
    ({'datatype': 'float', 'lower_input_limit':-10, 'upper_input_limit':10},
     (1.0, -1, -10.0, 10, -11.0, 11, False, -7.99),
     (1.0, -1.0, -10.0, 10.0, -11.0, 11.0, 0.0, -7.99),
     (None, ValueError, None, ValueError, ValueError, ValueError, ValueError, None),
     ('1.0', '-1.0', '-10.0', '10.0', '-11.0', '11.0', '0.0', '-7.99')),
])
def test_datatype_check(meta, values, cast_results, check_results, str_results):
    dt_registry = DTRegistry()

    hub = Hub(topic_factory=dt_registry)

    value = hub['value'].assign(Value(None), meta)

    assert len(values) == len(cast_results)  == len(check_results) == len(str_results)

    for value, cast_result, check_result, str_result in zip(values, cast_results, check_results, str_results):
        print('Testing', value, ', cast_result:', cast_result, ', check_result:', check_result, ', str_result:', str_result)

        try:
            if issubclass(cast_result, Exception):
                with pytest.raises(cast_result):
                    hub['value'].cast(value)
        except TypeError:
            casted_value = hub['value'].cast(value)
            assert casted_value == cast_result

        if check_result is not None:
            with pytest.raises(check_result):
                hub['value'].check(value)
        else:
            assert hub['value'].check(value) is None

        try:
            if issubclass(cast_result, Exception):
                with pytest.raises(cast_result):
                    hub['value'].checked_emit(value)
        except TypeError:
            if check_result is None:
                assert hub['value'].checked_emit(value) is None
                assert hub['value'].get() == cast_result

def test_resolve_meta_key():
    hub = Hub()

<<<<<<< HEAD
    meta = {'lower_input_limit': '>value_minimum', 'upper_input_limit':'>blabla'}
    hub.assign('value_minimum', Value(-2))
    assert resolve_meta_key(hub, 'lower_input_limit', meta) == -2
=======
    meta = {'minimum': '>value_minimum', 'maximum':'>blabla'}
    hub['value_minimum'].assign(Value(-2))
    assert resolve_meta_key(hub, 'minimum', meta) == -2
>>>>>>> 4757c92d

    with pytest.raises(KeyError):
        resolve_meta_key(hub, 'upper_input_limit', meta)

def test_custom_datatype():
    dt_registry = DTRegistry()

    hub = Hub(topic_factory=dt_registry)

    class UpperCaseDT(DT):
        def cast(self, _topic, value):
            return value.upper()

        def check(self, _topic, value):
            if value != value.upper():
                raise ValueError('%r is not uppercase'%value)

    hub.topic_factory.add_datatype('uppercase', UpperCaseDT() )

    hub['value'].assign(Value(''), meta={'datatype': 'uppercase'})

    assert hub['value'].cast('This is a test') == 'THIS IS A TEST'
    assert hub['value'].check('THIS IS A TEST') is None
    with pytest.raises(ValueError):
        hub['value'].check('This is a test')

def test_validate():

    dt_registry = DTRegistry()

    hub = Hub(topic_factory=dt_registry)

    class EvenDT(DT):
        def check(self, _topic, value):
            if value%2:
                raise ValueError('%r is not even'%value)

    hub.topic_factory.add_datatype('even', EvenDT() )

<<<<<<< HEAD
    hub.assign('value', Value(''), meta={'datatype': 'int', 'lower_input_limit':0, 'validate':'even'})
=======
    hub['value'].assign(Value(''), meta={'datatype': 'int', 'minimum':0, 'validate':'even'})
>>>>>>> 4757c92d

    assert hub['value'].cast('122') == 122
    assert hub['value'].check(122) is None

    with pytest.raises(ValueError):
        hub['value'].check(123)

    with pytest.raises(ValueError):
        hub['value'].check(-2)<|MERGE_RESOLUTION|>--- conflicted
+++ resolved
@@ -79,15 +79,9 @@
 def test_resolve_meta_key():
     hub = Hub()
 
-<<<<<<< HEAD
     meta = {'lower_input_limit': '>value_minimum', 'upper_input_limit':'>blabla'}
-    hub.assign('value_minimum', Value(-2))
+    hub['value_minimum'].assign(Value(-2))
     assert resolve_meta_key(hub, 'lower_input_limit', meta) == -2
-=======
-    meta = {'minimum': '>value_minimum', 'maximum':'>blabla'}
-    hub['value_minimum'].assign(Value(-2))
-    assert resolve_meta_key(hub, 'minimum', meta) == -2
->>>>>>> 4757c92d
 
     with pytest.raises(KeyError):
         resolve_meta_key(hub, 'upper_input_limit', meta)
@@ -127,11 +121,7 @@
 
     hub.topic_factory.add_datatype('even', EvenDT() )
 
-<<<<<<< HEAD
-    hub.assign('value', Value(''), meta={'datatype': 'int', 'lower_input_limit':0, 'validate':'even'})
-=======
-    hub['value'].assign(Value(''), meta={'datatype': 'int', 'minimum':0, 'validate':'even'})
->>>>>>> 4757c92d
+    hub['value'].assign(Value(''), meta={'datatype': 'int', 'lower_input_limit':0, 'validate':'even'})
 
     assert hub['value'].cast('122') == 122
     assert hub['value'].check(122) is None
