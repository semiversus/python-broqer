--- conflicted
+++ resolved
@@ -6,12 +6,8 @@
 project = 'broqer'
 copyright = u'2018, Günther Jena'
 author = u'Günther Jena'
-<<<<<<< HEAD
 version = '0.9.1'
-=======
-version = '0.9.0'
 github_url = 'https://github.com/semiversus/python-broqer'
->>>>>>> 14d0c72c
 
 extensions = [
     'sphinx.ext.autodoc',
